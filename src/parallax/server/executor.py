--- conflicted
+++ resolved
@@ -72,12 +72,9 @@
         kv_block_size: int = 64,
         kv_cache_memory_fraction: float = 0.8,
         kv_max_tokens_in_cache: Optional[int] = None,
-<<<<<<< HEAD
         disable_prefix_cache: Optional[bool] = False,
         # Communication Configs
-=======
         # P2P Communication Configs
->>>>>>> fd83f2d8
         send_to_peer_addr: Optional[str] = None,
         recv_from_peer_addr: Optional[str] = None,
         # IPC Communication Configs
@@ -226,15 +223,10 @@
         matched_prefix = False
         for req in batched_requests:
             assert req.is_prefill, f"Request {req.request_id} is not a prefill request."
-<<<<<<< HEAD
-            if isinstance(req, InitialRequest):
-                assert (self.is_first_peer), f"Request {req.request_id} should be in FirstPeer."
-=======
             if self.is_first_peer:
                 assert hasattr(
                     req, "input_ids"
                 ), f"Request {req.request_id} should has attribute input_ids in FirstPeer."
->>>>>>> fd83f2d8
                 h.append(req.input_ids)
             else:
                 assert isinstance(
