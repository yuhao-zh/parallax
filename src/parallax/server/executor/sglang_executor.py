--- conflicted
+++ resolved
@@ -145,17 +145,14 @@
             f"SGLang model runner initialized. num_layers={self.config.get('num_hidden_layers')}"
         )
 
-<<<<<<< HEAD
         if enable_full_allocation:
             self.cache_manager = SGLangCacheAdapter(self.model_runner)
         else:
             self.cache_manager = None
-=======
         # Set device to specific CUDA device based on tp_rank
         # This ensures tensors are moved to the correct GPU
         if device is None or device == "cuda":
             device = f"cuda:{tp_rank}"
->>>>>>> 70d8d6ba
 
         super().__init__(
             start_layer=start_layer,
