--- conflicted
+++ resolved
@@ -183,12 +183,6 @@
         finished = False
         if request.abort:
             request.update_status(RequestStatus.FINISHED_ABORT)
-<<<<<<< HEAD
-            finished = True
-        elif request.status == RequestStatus.FINISHED_ABORT:
-            # Already marked as ABORT by executor (e.g. OOM)
-            finished = True
-=======
             finished = True
         elif request.status == RequestStatus.FINISHED_ABORT:
             # Already marked as ABORT by executor (e.g. OOM)
@@ -208,7 +202,6 @@
         ), "EOS token ID must be set for request status checking."
 
         last_token_id = request.output_ids[-1] if request.output_ids else None
->>>>>>> 3a74b864
         if (
             not finished
             and not request.sampling_params.ignore_eos
