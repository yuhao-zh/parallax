--- conflicted
+++ resolved
@@ -246,10 +246,6 @@
         assert len(intermediate_reqs) == 2
         assert intermediate_reqs[0].request_id == "abort1"
         assert intermediate_reqs[0].status == RequestStatus.FINISHED_ABORT
-<<<<<<< HEAD
-        assert intermediate_reqs[0].abort is True  # Abort requests should have abort flag set
-=======
         assert intermediate_reqs[0].abort is True
->>>>>>> 3a74b864
         assert intermediate_reqs[0].routing_table == ["nodeA", "nodeB"]
         assert intermediate_reqs[1].request_id == "abort2"