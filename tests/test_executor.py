--- conflicted
+++ resolved
@@ -42,33 +42,22 @@
             model_repo=model_repo,
             start_layer=start_layer,
             end_layer=end_layer,
-            kv_cache_memory_fraction=0.3,
+            kv_cache_memory_fraction=kv_cache_memory_fraction,
             dtype="bfloat16",
             device=device,
         )
     else:
         model_repo = CUDA_MODEL_REPO
-<<<<<<< HEAD
-    executor = Executor(
-        model_repo=model_repo,
-        start_layer=start_layer,
-        end_layer=end_layer,
-        kv_cache_memory_fraction=kv_cache_memory_fraction,
-        dtype="bfloat16",
-        device=device,
-    )
-=======
         from parallax.server.executor.sglang_executor import SGLExecutor
 
         executor = SGLExecutor(
             model_repo=model_repo,
             start_layer=start_layer,
             end_layer=end_layer,
-            kv_cache_memory_fraction=0.3,
+            kv_cache_memory_fraction=kv_cache_memory_fraction,
             dtype="bfloat16",
             device=device,
         )
->>>>>>> 6bdb5d88
     return executor
 
 
